--- conflicted
+++ resolved
@@ -2,38 +2,18 @@
 
 open Lake DSL System Lean Elab
 
-<<<<<<< HEAD
-require mathlib from git "https://github.com/leanprover-community/mathlib4" @ "v4.16.0"
-
-=======
->>>>>>> 92bc1ffc
 def linkArgs :=
   if System.Platform.isWindows then
     #[]
   else if System.Platform.isOSX then
-<<<<<<< HEAD
-    #["-L/opt/homebrew/opt/openblas/lib", "-lblas"]
-=======
-    #["-L/opt/homebrew/opt/openblas/lib", 
+    #["-L/opt/homebrew/opt/openblas/lib",
       "-L/usr/local/opt/openblas/lib", "-lblas"]
->>>>>>> 92bc1ffc
   else -- assuming linux
     #["-L/usr/lib/x86_64-linux-gnu/", "-lblas"]
 def inclArgs :=
   if System.Platform.isWindows then
     #[]
   else if System.Platform.isOSX then
-<<<<<<< HEAD
-    #["-I/opt/homebrew/opt/openblas/include"]
-  else -- assuming linux
-    #[]
-
-
-package leanblas {
-  precompileModules := true
-  moreLinkArgs := linkArgs
-  moreLeancArgs := inclArgs
-=======
     #["-I/opt/homebrew/opt/openblas/include",
       "-I/usr/local/opt/openblas/include"]
   else -- assuming linux
@@ -43,7 +23,6 @@
   precompileModules := true
   moreLinkArgs := linkArgs
   preferReleaseBuild := true
->>>>>>> 92bc1ffc
 }
 
 @[default_target]
@@ -152,16 +131,8 @@
 ----------------------------------------------------------------------------------------------------
 
 extern_lib libleanblasc pkg := do
-<<<<<<< HEAD
-  -- let openblas ← libopenblas.fetch
-  -- -- hack :( this will cause `lake build` to freeze on `⣿ [?/?] Computing build jobs` for some time
-  -- let _ ← openblas.await
-  let inclArgs := #[s!"-I{pkg.lakeDir / "build" / "OpenBLAS"}"]
-
-=======
   pkg.afterBuildCacheAsync do
   -- let openblas ← libopenblas.fetch
->>>>>>> 92bc1ffc
   let mut oFiles : Array (Job FilePath) := #[]
   for file in (← (pkg.dir / "c").readDir) do
     if file.path.extension == some "c" then
