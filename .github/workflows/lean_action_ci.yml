--- conflicted
+++ resolved
@@ -7,46 +7,8 @@
   release:
     types: [published]
 
-<<<<<<< HEAD
-jobs:
-  build-ubuntu:
-    runs-on: ubuntu-latest
-
-    steps:
-      - name: Checkout repository
-        uses: actions/checkout@v4
-
-      - name: Install BLAS
-        run: |
-          sudo apt-get update
-          sudo apt-get install -y libopenblas-dev
-
-      - name: Set up Lean
-        uses: leanprover/lean-action@v1
-
-      - name: Build project
-        run: lake build
-
-      - name: Test project
-        run: lake test
-
-      - name: Upload Release Artifact
-        if: github.event_name == 'release'
-        env:
-          GITHUB_TOKEN: ${{ secrets.GITHUB_TOKEN }}
-          TAG: ${{ github.event.release.tag_name }}
-        run: lake upload $TAG
-
-  # build-windows:
-  #   runs-on: windows-latest
-
-  #   steps:
-  #     - name: Checkout repository
-  #       uses: actions/checkout@v4
-=======
 permissions:
   contents: write
->>>>>>> 92bc1ffc
 
 jobs:
   build:
@@ -63,30 +25,6 @@
           os: macos-13
 
     steps:
-<<<<<<< HEAD
-      - name: Checkout repository
-        uses: actions/checkout@v4
-
-      - name: Install BLAS
-        run: |
-          brew install openblas
-
-      - name: Set up Lean
-        uses: leanprover/lean-action@v1
-
-      - name: Build project
-        run: lake build
-
-      - name: Test project
-        run: lake test
-
-      - name: Upload Release Artifact
-        if: github.event_name == 'release'
-        env:
-          GITHUB_TOKEN: ${{ secrets.GITHUB_TOKEN }}
-          TAG: ${{ github.event.release.tag_name }}
-        run: lake upload $TAG
-=======
     - name: Checkout repository
       uses: actions/checkout@v4
 
@@ -123,4 +61,3 @@
         GITHUB_TOKEN: ${{ secrets.GITHUB_TOKEN }}
         TAG: ${{ github.event.release.tag_name }}
       run: lake upload $TAG
->>>>>>> 92bc1ffc
