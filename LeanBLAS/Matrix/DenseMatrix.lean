import LeanBLAS.Spec.LevelOne
import LeanBLAS.Spec.LevelTwo
import LeanBLAS.CBLAS.LevelOne
import LeanBLAS.CBLAS.LevelTwo
import LeanBLAS.Vector.DenseVector

namespace BLAS

open LevelOneData LevelTwoData BLAS.Sorry

namespace DenseMatrix

inductive Storage
  | normal
  | submatrix (offset lda : Nat)
deriving DecidableEq

def Storage.IsValid (strg : Storage) (order : Order) (dataSize : Nat) (m n : Nat) : Prop :=
  match strg with
  | .normal => dataSize = m * n
  | .submatrix offset lda =>
    match order with
    | .RowMajor => offset + lda * m ≤ dataSize
    | .ColMajor => offset + lda * n ≤ dataSize


def Storage.offset (strg : Storage) : Nat :=
  match strg with
  | .normal => 0
  | .submatrix offset _ => offset

def Storage.lda (strg : Storage) (order : Order) (m n : Nat) : Nat :=
  match strg with
  | .normal =>
    match order with
    | .RowMajor => n
    | .ColMajor => m
  | .submatrix _ lda => lda

end DenseMatrix


/-- Dense matrix with `m` rows and `n` columns.  -/
<<<<<<< HEAD
structure DenseMatrix (Array : Type) (order : Order) (strg : DenseMatrix.Storage) (m n : Nat)
    {R : Type} (K : Type) [RCLike R] [RCLike K] [LevelOneData Array R K]
=======
structure DenseMatrix (Array : Type _) (order : Order) (strg : DenseMatrix.Storage) (m n : Nat)
    {R : Type _} (K : Type _) [Scalar R K] [LevelOneData Array R K]
>>>>>>> 92bc1ffc
  where
  data : Array
  valid_storage : strg.IsValid order (size data) m n


namespace DenseMatrix

variable
<<<<<<< HEAD
  {Array : Type} {R K : Type} {n m : Nat} {ord : Order} {mstrg : Storage} [RCLike R] [RCLike K]
=======
  {Array : Type _} {R K : Type _} {n m : Nat} {ord : Order} {mstrg : Storage} [Scalar R R] [Scalar R K]
>>>>>>> 92bc1ffc
  {vstrg : DenseVector.Storage}
  [LevelOne Array R K]


local notation K "^[" m ", " n "]" => DenseMatrix Array ord mstrg m n K
local notation K "^[" n "]" => DenseVector Array vstrg n K

-- /-- Is `idx` a valid linear index for and element of matrix `A`? -/
-- def IsValidLinearIndex (A : K^[m,n]) (idx : Nat) : Prop :=
--   mstrg.IsValidLinearIndex (size A.data) m n idx

-- instance {A : K^[m,n]} {idx : Nat} : Decidable (A.IsValidLinearIndex idx) := by
--   unfold IsValidLinearIndex; infer_instance

def toLinIdx {m n} (order : Order) (strg : Storage) (i : Fin m) (j : Fin n) : Nat :=
  match order, strg with
  | .RowMajor, .normal => j.1 + n * i.1
  | .ColMajor, .normal => i.1 + m * j.1
  | .RowMajor, .submatrix offset lda => j.1 + lda * i.1 + offset
  | .ColMajor, .submatrix offset lda => i.1 + lda * j.1 + offset

set_option linter.unusedVariables false in
def toIJ (order : Order) (strg : Storage) (idx : Nat) (h : True /- valid index -/) : Fin m × Fin n :=
  match order, strg with
  | .RowMajor, .normal => (⟨idx / n, sorry_proof⟩, ⟨idx % n, sorry_proof⟩)
  | .ColMajor, .normal => (⟨idx % m, sorry_proof⟩, ⟨idx / m, sorry_proof⟩)
  | .RowMajor, .submatrix offset lda => (⟨(idx-offset) / lda, sorry_proof⟩, ⟨(idx-offset) % lda, sorry_proof⟩)
  | .ColMajor, .submatrix offset lda => (⟨(idx-offset) % lda, sorry_proof⟩, ⟨(idx-offset) / lda, sorry_proof⟩)

def minDataSize (order : Order) (strg : Storage) (m n : Nat) : Nat :=
  match order, strg with
  | _, .normal => m * n
  | .RowMajor, .submatrix offset lda => offset + lda * m
  | .ColMajor, .submatrix offset lda => offset + lda * n

-- Can we do faster implementations here?
def ofFn (f : Fin m → Fin n → K) : K^[m,n] :=
  let dataSize := minDataSize ord mstrg m n
  ⟨LevelOneData.ofFn fun (idx : Fin dataSize) =>
     let (i,j) := toIJ ord mstrg idx.1 sorry_proof
     f i j,
   sorry_proof⟩

def get (x : K^[m,n]) (i : Fin m) (j : Fin n) : K :=
  LevelOneData.get x.data (toLinIdx ord mstrg i j)

def set (x : K^[m,n]) (i : Fin m) (j : Fin n) (v : K) : K^[m,n] :=
  ⟨LevelOneData.set x.data (toLinIdx ord mstrg i j) v, sorry_proof⟩

@[simp]
theorem get_ofFn (f : Fin m → Fin n → K) (i : Fin m) (j : Fin n) :
    get (ofFn (Array:=Array) (ord:=ord) (mstrg:=mstrg) f) i j = f i j := by
  exact sorry_proof

@[simp]
theorem ofFn_get (A : DenseMatrix Array ord .normal m n K) :
    (ofFn (fun i j => get A i j)) = A := by
  exact sorry_proof


def toString [ToString K] (x : K^[m,n]) : String := Id.run do
  let mut s : String := "["

  for i in [0:m] do
    let i : Fin m := ⟨i, sorry_proof⟩
    for j in [0:n] do
      let j : Fin n := ⟨j, sorry_proof⟩
      s := s ++ ToString.toString (x.get i j)
      if j +1 < n then
        s := s ++ ", "
    if i + 1< m then
      s := s ++ ";\n"
  return s ++ "]"

instance [ToString K] : ToString (K^[m,n]) := ⟨toString⟩

/-- Lift unary operation on buffers to matrix -/
@[inline]
def lift (A : K^[m,n]) (f : Nat → Array → Nat → Nat → Array)
    (hf : ∀ N data off inc, size (f N data off inc) = size data) : K^[m,n] :=
  match mstrg with
  | .normal =>
    ⟨f (m*n) A.data 0 1, by
     have := A.valid_storage
     simp_all⟩
  | .submatrix offset lda =>
    match ord with
    | .RowMajor =>
      if m≤n then
        ⟨Fin.foldl (init := A.data) m (fun data i =>
          f n data (offset + i.1*lda) 1),
          sorry_proof⟩
      else
        ⟨Fin.foldl (init := A.data) n (fun data j =>
          f m data (offset + j.1) lda),
          sorry_proof⟩
    | .ColMajor =>
      if n≤m then
        ⟨Fin.foldl (init := A.data) n (fun data j =>
          f m data (offset + j.1*lda) 1),
          sorry_proof⟩
      else
        ⟨Fin.foldl (init := A.data) m (fun data i =>
          f n data (offset + i.1) lda),
          sorry_proof⟩

@[inline]
def liftRed (A : K^[m,n]) (f : Nat → Array → Nat → Nat → α) (op : α → α → α) (default : α) (finalize : α → α := id) : α :=
  match mstrg with
  | .normal =>
    f (m*n) A.data 0 1
  | .submatrix offset lda =>
    match ord with
    | .RowMajor =>
      if m≤n then
        finalize <| Fin.reducelD default op (fun (i : Fin m) => f n A.data (offset + i.1*lda) 1)
      else
        finalize <| Fin.reducelD default op (fun (j : Fin n) => f m A.data (offset + j.1) lda)
    | .ColMajor =>
      if n≤m then
        finalize <| Fin.reducelD default op (fun (j : Fin n) => f m A.data (offset + j.1*lda) 1)
      else
        finalize <| Fin.reducelD default op (fun (i : Fin m) => f n A.data (offset + i.1) lda)


/-- Lift binary operation on buffers to matrices -/
@[inline]
def lift₂ (A B : K^[m,n]) (f : Nat → Array → Nat → Nat → Array → Nat → Nat → Array)
    (hf : ∀ N data data' off inc off' inc', size (f N data off inc data' off' inc') = size data') : K^[m,n] :=
  match mstrg with
  | .normal =>
    ⟨f (m*n) A.data 0 1 B.data 0 1, by
     have := A.valid_storage
     have := B.valid_storage
     simp_all⟩
  | .submatrix offset lda =>
    match ord with
    | .RowMajor =>
      ⟨Fin.foldl (init := B.data) m (fun data i =>
        f n A.data (offset + i.1*lda) 1 data (offset + i.1*lda) 1),
        sorry_proof⟩
    | .ColMajor =>
      ⟨Fin.foldl (init := B.data) n (fun data j =>
        f m A.data (mstrg.offset + j.1*lda) 1 data (offset + j.1*lda) 1),
        sorry_proof⟩

@[inline]
def liftRed₂ (A B : K^[m,n]) (f : Nat → Array → Nat → Nat → Array → Nat → Nat → α)
    (op : α → α → α) (default : α) (finalize : α → α := id) : α :=
  match mstrg with
  | .normal =>
    f (m*n) A.data 0 1 B.data 0 1
  | .submatrix offset lda =>
    match ord with
    | .RowMajor =>
      finalize <| Fin.reducelD default op (fun (i : Fin m) =>
        f n A.data (offset + i.1*lda) 1 B.data (offset + i.1*lda) 1)
    | .ColMajor =>
      finalize <| Fin.reducelD default op (fun (j : Fin n) =>
        f m A.data (offset + j.1*lda) 1 B.data (offset + j.1*lda) 1)


/-  Level 1 operations -/

def dot (A B : K^[m,n]) : K :=
  liftRed₂ A B (LevelOneData.dot) (·+·) 0

def nrm2 (A : K^[m,n]) : R :=
  liftRed A (LevelOneData.nrm2) (fun val vali => val + vali*vali) 0
    (finalize := Scalar.sqrt)

def asum (A : K^[m,n]) : R :=
  liftRed A (LevelOneData.asum) (fun val vali => val + vali) 0

def iamax [LT R] [DecidableRel ((·<·) : R → R → Prop)] (A : K^[m,n]) : Fin m × Fin n :=
  let (idx,_) :=
    liftRed A (fun N data off inc =>
      let idx := LevelOneData.iamax N data off inc
      (idx, Scalar.abs (LevelOneData.get data idx)))
      (fun (idx,val) (idx',val') =>
         if val < val' then
           (idx',val')
         else
           (idx,val))
      (0, 0)
  toIJ ord mstrg idx sorry_proof

def axpy (a : K) (A B : K^[m,n]) : K^[m,n] := lift₂ A B (LevelOneData.axpy (α:=a)) (by intros; simp)
def scal (a : K) (A : K^[m,n])   : K^[m,n] := lift A (LevelOneData.scal (α:=a)) (by intros; simp)


/- Level 1 operations extension -/

variable [LevelOneDataExt Array R K]

def const (m n : Nat) (mstrg : Storage) (k : K) : DenseMatrix Array ord mstrg m n K :=
  match mstrg with
  | .normal => ⟨LevelOneDataExt.const (m*n) k, sorry_proof⟩
  | .submatrix offset lda =>
    match ord with
    | .RowMajor => ⟨LevelOneDataExt.const (m*lda + offset) k, sorry_proof⟩
    | .ColMajor => ⟨LevelOneDataExt.const (n*lda + offset) k, sorry_proof⟩

def sum (A : K^[m,n]) : K :=
  liftRed A (fun N data off inc => LevelOneDataExt.sum N data off inc)
    (·+·)
    0

def axpby (a : K) (X : K^[m,n]) (b : K) (Y : K^[m,n]) : K^[m,n] :=
  lift₂ X Y (LevelOneDataExt.axpby (a:=a) (b:=b)) (by intros; sorry_proof)

def scalAdd (a : K) (A : K^[m,n]) (b : K) : K^[m,n] := lift A (LevelOneDataExt.scaladd (a:=a) (b:=b)) sorry_proof

set_option linter.unusedVariables false in
def imaxRe [LT R] [DecidableRel ((·<·) : R → R → Prop)] (A : K^[m,n]) (h : 0 < m ∧ 0 < n) : Fin m × Fin n :=
  let (idx,_) :=
    liftRed A (fun N data off inc =>
      let idx := LevelOneDataExt.imaxRe N data off inc sorry_proof
      (idx, Scalar.real (LevelOneData.get data idx)))
      (fun (idx,val) (idx',val') =>
         if val < val' then
           (idx',val')
         else
           (idx,val))
      (0, 0)
  toIJ ord mstrg idx sorry_proof

set_option linter.unusedVariables false in
def iminRe [LT R] [DecidableRel ((·<·) : R → R → Prop)] (A : K^[m,n]) (h : 0 < m ∧ 0 < n) : Fin m × Fin n :=
  let (idx,_) :=
    liftRed A (fun N data off inc =>
      let idx := LevelOneDataExt.imaxRe N data off inc sorry_proof
      (idx, Scalar.real (LevelOneData.get data idx)))
      (fun (idx,val) (idx',val') =>
         if val' < val then
           (idx',val')
         else
           (idx,val))
      (0, 0)
  toIJ ord mstrg idx sorry_proof

def mul (X Y : K^[m,n]) : K^[m,n] :=
  lift₂ X Y (LevelOneDataExt.mul) (by intros; sorry_proof)

def div (X Y : K^[m,n]) : K^[m,n] :=
  lift₂ X Y (LevelOneDataExt.div) (by intros; sorry_proof)

def inv (X : K^[m,n]) : K^[m,n] :=
  lift X (LevelOneDataExt.inv) (by intros; sorry_proof)

def abs (X : K^[m,n]) : K^[m,n] :=
  lift X (LevelOneDataExt.abs) (by intros; sorry_proof)

def sqrt (X : K^[m,n]) : K^[m,n] :=
  lift X (LevelOneDataExt.sqrt) (by intros; sorry_proof)

def exp (X : K^[m,n]) : K^[m,n] :=
  lift X (LevelOneDataExt.exp) (by intros; sorry_proof)

def log (X : K^[m,n]) : K^[m,n] :=
  lift X (LevelOneDataExt.log) (by intros; sorry_proof)

def sin (X : K^[m,n]) : K^[m,n] :=
  lift X (LevelOneDataExt.sin) (by intros; sorry_proof)

def cos (X : K^[m,n]) : K^[m,n] :=
  lift X (LevelOneDataExt.cos) (by intros; sorry_proof)


/- Derived Level 1 operations for matrices -/

def trace (A : K^[n,n]) : K :=
  match mstrg with
  | .normal => LevelOneDataExt.sum n A.data 0 (n+1)
  | .submatrix offset lda => LevelOneDataExt.sum n A.data offset (lda+1)

def rowStorage (order : Order) (strg : Storage) (i : Fin m) (n : Nat) : DenseVector.Storage :=
  match order, strg with
  | .RowMajor, .normal => .subvector (offset := i.1*n) (inc := 1)
  | .ColMajor, .normal => .subvector (offset := i.1) (inc := n)
  | .RowMajor, .submatrix offset lda => .subvector (offset := offset + lda*i.1) (inc := 1)
  | .ColMajor, .submatrix offset lda => .subvector (offset := offset + i.1) (inc := lda)

def colStorage (order : Order) (strg : Storage) (m : Nat) (j : Fin n) : DenseVector.Storage :=
  match order, strg with
  | .RowMajor, .normal => .subvector (offset := j.1) (inc := m)
  | .ColMajor, .normal => .subvector (offset := j.1*m) (inc := 1)
  | .RowMajor, .submatrix offset lda => .subvector (offset := offset + j.1) (inc := lda)
  | .ColMajor, .submatrix offset lda => .subvector (offset := offset + lda*j.1) (inc := 1)

def rowStorage' (order : Order) (strg : Storage) (i : Fin m) (n : Nat) : DenseMatrix.Storage :=
  match order, strg with
  | .RowMajor, .normal => .submatrix (offset := i.1*n) (lda := n)
  | .ColMajor, .normal => .submatrix (offset := i.1) (lda := m)
  | .RowMajor, .submatrix offset lda => .submatrix (offset := offset + lda*i.1) (lda := lda)
  | .ColMajor, .submatrix offset lda => .submatrix (offset := offset + i.1) (lda := lda)

def colStorage' (order : Order) (strg : Storage) (m : Nat) (j : Fin n) : DenseMatrix.Storage :=
  match order, strg with
  | .RowMajor, .normal => .submatrix (offset := j.1) (lda := n)
  | .ColMajor, .normal => .submatrix (offset := j.1*m) (lda := m)
  | .RowMajor, .submatrix offset lda => .submatrix (offset := offset + j.1) (lda := lda)
  | .ColMajor, .submatrix offset lda => .submatrix (offset := offset + lda*j.1) (lda := lda)

def diagStorage (strg : Storage) (n : Nat) : DenseVector.Storage :=
  match strg with
  | .normal => .subvector (offset := 0) (inc := n+1)
  | .submatrix offset lda => .subvector (offset := offset) (inc := lda+1)

-- row as `n` vector
def row (A : K^[m,n]) (i : Fin m) : DenseVector Array (rowStorage ord mstrg i n) n K :=
  ⟨A.data, sorry_proof⟩

-- col as `m` vector
def col (A : K^[m,n]) (j : Fin n) : DenseVector Array (colStorage ord mstrg m j) m K :=
  ⟨A.data, sorry_proof⟩

-- row as `1×n` matrix
def row' (A : K^[m,n]) (i : Fin m) : DenseMatrix Array ord (rowStorage' ord mstrg i n) 1 n K :=
  ⟨A.data, sorry_proof⟩

-- col as `m×1` matrix
def col' (A : K^[m,n]) (j : Fin n) : DenseMatrix Array ord (colStorage' ord mstrg m j) m 1 K :=
  ⟨A.data, sorry_proof⟩

def diag (v : K^[n]) : K^[n,n] :=
  let A : K^[n,n] := const n n mstrg 0
  ⟨LevelOneData.copy n v.data  vstrg.offset vstrg.inc A.data mstrg.offset ((mstrg.lda ord n n)+1),
   sorry_proof⟩

def diagonal (A : K^[n,n]) : K^[n] :=
  let vdata : Array := LevelOneDataExt.const n 0
  ⟨LevelOneData.copy n A.data mstrg.offset ((mstrg.lda ord n n)+1) vdata vstrg.offset vstrg.inc,
   sorry_proof⟩


/-  Level 2 operations -/

variable  [LevelTwoData Array R K]

def gemv (a : K) (A : K^[m,n]) (x : K^[n]) (b : K) (y : K^[m]) : K^[m] :=
  ⟨LevelTwoData.gemv ord .NoTrans m n a
    A.data mstrg.offset (mstrg.lda ord m n)
    x.data vstrg.offset vstrg.inc b
    y.data vstrg.offset vstrg.inc, sorry_proof⟩

def gemvT (a : K) (A : K^[m,n]) (x : K^[m]) (b : K) (y : K^[n]) : K^[n] :=
  ⟨LevelTwoData.gemv ord .Trans m n a
    A.data mstrg.offset (mstrg.lda ord m n)
    x.data vstrg.offset vstrg.inc b
    y.data vstrg.offset vstrg.inc, sorry_proof⟩

def gemvH (a : K) (A : K^[m,n]) (x : K^[m]) (b : K) (y : K^[n]) : K^[n] :=
  ⟨LevelTwoData.gemv ord .ConjTrans m n a
    A.data mstrg.offset (mstrg.lda ord m n)
    x.data vstrg.offset vstrg.inc b
    y.data vstrg.offset vstrg.inc, sorry_proof⟩

def ger (a : K) (x : K^[m]) (y : K^[n]) (A : K^[m,n]) : K^[m,n] :=
  ⟨LevelTwoData.ger ord m n a
    x.data vstrg.offset vstrg.inc
    y.data vstrg.offset vstrg.inc
    A.data mstrg.offset (mstrg.lda ord m n), sorry_proof⟩

end DenseMatrix<|MERGE_RESOLUTION|>--- conflicted
+++ resolved
@@ -41,13 +41,8 @@
 
 
 /-- Dense matrix with `m` rows and `n` columns.  -/
-<<<<<<< HEAD
 structure DenseMatrix (Array : Type) (order : Order) (strg : DenseMatrix.Storage) (m n : Nat)
     {R : Type} (K : Type) [RCLike R] [RCLike K] [LevelOneData Array R K]
-=======
-structure DenseMatrix (Array : Type _) (order : Order) (strg : DenseMatrix.Storage) (m n : Nat)
-    {R : Type _} (K : Type _) [Scalar R K] [LevelOneData Array R K]
->>>>>>> 92bc1ffc
   where
   data : Array
   valid_storage : strg.IsValid order (size data) m n
@@ -56,11 +51,7 @@
 namespace DenseMatrix
 
 variable
-<<<<<<< HEAD
   {Array : Type} {R K : Type} {n m : Nat} {ord : Order} {mstrg : Storage} [RCLike R] [RCLike K]
-=======
-  {Array : Type _} {R K : Type _} {n m : Nat} {ord : Order} {mstrg : Storage} [Scalar R R] [Scalar R K]
->>>>>>> 92bc1ffc
   {vstrg : DenseVector.Storage}
   [LevelOne Array R K]
 
